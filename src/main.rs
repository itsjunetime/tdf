use core::error::Error;
use std::{
	borrow::Cow,
	ffi::OsString,
	io::{BufReader, Read, Stdout, stdout},
	num::{NonZeroU32, NonZeroUsize},
	path::PathBuf
};

use crossterm::{
	event::EventStream,
	execute,
	terminal::{
		EndSynchronizedUpdate, EnterAlternateScreen, LeaveAlternateScreen, disable_raw_mode,
		enable_raw_mode, window_size
	}
};
use flexi_logger::FileSpec;
use flume::{Sender, r#async::RecvStream};
use futures_util::{FutureExt, stream::StreamExt};
use kittage::{
	action::Action,
	delete::{ClearOrDelete, DeleteConfig, WhichToDelete},
	error::{TerminalError, TransmitError}
};
use notify::{Event, EventKind, RecursiveMode, Watcher};
use ratatui::{Terminal, backend::CrosstermBackend};
use ratatui_image::{
	FontSize,
	picker::{Picker, ProtocolType}
};
use tdf::{
	PrerenderLimit,
	config::DocumentHistoryConfig,
	converter::{ConvertedPage, ConverterMsg, run_conversion_loop},
	kitty::{KittyDisplay, display_kitty_images, do_shms_work, run_action},
	renderer::{self, RenderError, RenderInfo, RenderNotif},
	tui::{BottomMessage, InputAction, MessageSetting, Tui}
};

// Dummy struct for easy errors in main
struct WrappedErr(Cow<'static, str>);

impl std::fmt::Display for WrappedErr {
	fn fmt(&self, f: &mut std::fmt::Formatter<'_>) -> std::fmt::Result {
		write!(f, "{}", self.0)
	}
}

impl std::fmt::Debug for WrappedErr {
	fn fmt(&self, f: &mut std::fmt::Formatter<'_>) -> std::fmt::Result {
		std::fmt::Display::fmt(self, f)
	}
}

impl std::error::Error for WrappedErr {}

#[tokio::main]
async fn main() -> Result<(), WrappedErr> {
	#[cfg(feature = "tracing")]
	console_subscriber::init();

	let flags = xflags::parse_or_exit! {
		/// Display the pdf with the pages starting at the right hand size and moving left and
		/// adjust input keys to match
		optional -r,--r-to-l r_to_l: bool
		/// The maximum number of pages to display together, horizontally, at a time
		optional -m,--max-wide max_wide: NonZeroUsize
		/// Fullscreen the pdf (hide document name, page count, etc)
		optional -f,--fullscreen fullscreen: bool
		/// The number of pages to prerender surrounding the currently-shown page; 0 means no
		/// limit. By default, there is no limit.
		optional -p,--prerender prerender: usize
		/// Custom white color, specified in css format (e.g. "FFFFFF" or "rgb(255, 255, 255)")
		optional -w,--white-color white: String
		/// Custom black color, specified in css format (e.g "000000" or "rgb(0, 0, 0)")
		optional -b,--black-color black: String
		/// Print the version and exit
		optional --version
		/// PDF file to read
		optional file: PathBuf
	};

<<<<<<< HEAD
	let mut document_history_config = DocumentHistoryConfig::load();
	let path = flags
		.file
=======
	if flags.version {
		println!("{}", env!("CARGO_PKG_VERSION"));
		return Ok(());
	}

	let Some(file) = flags.file else {
		return Err(WrappedErr(
			"Please specify the file to open, e.g. `tdf ./my_example_pdf.pdf`".into()
		));
	};

	let path = file
>>>>>>> 918c1920
		.canonicalize()
		.map_err(|e| WrappedErr(format!("Cannot canonicalize provided file: {e}").into()))?;

	let black =
		parse_color_to_i32(flags.black_color.as_deref().unwrap_or("000000")).map_err(|e| {
			WrappedErr(
				format!("Couldn't parse black color: {e} - is it formatted like a CSS color?")
					.into()
			)
		})?;

	let white =
		parse_color_to_i32(flags.white_color.as_deref().unwrap_or("FFFFFF")).map_err(|e| {
			WrappedErr(
				format!("Couldn't parse white color: {e} - is it formatted like a CSS color?")
					.into()
			)
		})?;

	// need to keep it around throughout the lifetime of the program, but don't rly need to use it.
	// Just need to make sure it doesn't get dropped yet.
	let mut maybe_logger = None;

	if std::env::var("RUST_LOG").is_ok() {
		maybe_logger = Some(
			flexi_logger::Logger::try_with_env()
				.map_err(|e| WrappedErr(format!("Couldn't create initial logger: {e}").into()))?
				.log_to_file(FileSpec::try_from("./debug.log").map_err(|e| {
					WrappedErr(format!("Couldn't create FileSpec for logger: {e}").into())
				})?)
				.start()
				.map_err(|e| WrappedErr(format!("Can't start logger: {e}").into()))?
		);
	}

	let (watch_to_render_tx, render_rx) = flume::unbounded();
	let to_renderer = watch_to_render_tx.clone();

	let (render_tx, tui_rx) = flume::unbounded();
	let watch_to_tui_tx = render_tx.clone();

	let mut watcher = notify::recommended_watcher(on_notify_ev(
		watch_to_tui_tx,
		watch_to_render_tx,
		path.file_name()
			.ok_or(WrappedErr("Path does not have a last component??".into()))?
			.to_owned()
	))
	.map_err(|e| WrappedErr(format!("Couldn't start watching the provided file: {e}").into()))?;

	// So we have to watch the parent directory of the file that we are interested in because the
	// `notify` library works on inodes, and if the file is deleted, that inode is gone as well,
	// and then the notify library just gives up on trying to watch for the file reappearing. Imo
	// they should start watching the parent directory if the file is deleted, and then wait for it
	// to reappear and then begin watching it again, but whatever. It seems they've made their
	// opinion on this clear
	// (https://github.com/notify-rs/notify/issues/113#issuecomment-281836995) so whatever, guess
	// we have to do this annoying workaround.
	watcher
		.watch(
			path.parent().expect("The root directory is not a PDF"),
			RecursiveMode::NonRecursive
		)
		.map_err(|e| WrappedErr(format!("Can't watch the provided file: {e}").into()))?;

	// TODO: Handle non-utf8 file names? Maybe by constructing a CString and passing that in to the
	// mupdf stuff instead of a rust string?
	let file_path = path.clone().into_os_string().to_string_lossy().to_string();

	let mut window_size = window_size().map_err(|e| {
		WrappedErr(format!("Can't get your current terminal window size: {e}").into())
	})?;

	if window_size.width == 0 || window_size.height == 0 {
		let (w, h) = get_font_size_through_stdio()?;

		window_size.width = w;
		window_size.height = h;
	}

	// We need to create `picker` on this thread because if we create it on the `renderer` thread,
	// it messes up something with user input. Input never makes it to the crossterm thing
	let picker = Picker::from_query_stdio()
		.map_err(|e| WrappedErr(match e {
			ratatui_image::errors::Errors::NoFontSize =>
				"Unable to detect your terminal's font size; this is an issue with your terminal emulator.\nPlease use a different terminal emulator or report this bug to tdf.".into(),
			e => format!("Couldn't get the necessary information to set up images: {e}").into()
		}))?;

	// then we want to spawn off the rendering task
	// We need to use the thread::spawn API so that this exists in a thread not owned by tokio,
	// since the methods we call in `start_rendering` will panic if called in an async context
	let prerender = flags
		.prerender
		.and_then(NonZeroUsize::new)
		.map_or(PrerenderLimit::All, PrerenderLimit::Limited);

	let cell_height_px = window_size.height / window_size.rows;
	let cell_width_px = window_size.width / window_size.columns;
	std::thread::spawn(move || {
		renderer::start_rendering(
			&file_path,
			render_tx,
			render_rx,
			cell_height_px,
			cell_width_px,
			prerender,
			black,
			white
		)
	});

	let font_size = picker.font_size();

	let mut ev_stream = crossterm::event::EventStream::new();

	let (to_converter, from_main) = flume::unbounded();
	let (to_main, from_converter) = flume::unbounded();

	let is_kitty = picker.protocol_type() == ProtocolType::Kitty;

	let shms_work = is_kitty && do_shms_work(&mut ev_stream).await;

	tokio::spawn(run_conversion_loop(
		to_main, from_main, picker, 20, shms_work
	));

	let file_name = path.file_name().map_or_else(
		|| "Unknown file".into(),
		|n| n.to_string_lossy().to_string()
	);
	let mut tui = Tui::new(
		file_name,
		flags.max_wide,
		flags.r_to_l.unwrap_or_default(),
		is_kitty
	);
	if let Some(last_page) = document_history_config
		.last_pages_opened
		.get(&path.to_string_lossy().to_string())
	{
		tui.set_page(*last_page);
	}

	let backend = CrosstermBackend::new(std::io::stdout());
	let mut term = Terminal::new(backend).map_err(|e| {
		WrappedErr(format!("Couldn't set up crossterm's terminal backend: {e}").into())
	})?;
	term.skip_diff(true);

	execute!(
		term.backend_mut(),
		EnterAlternateScreen,
		crossterm::cursor::Hide,
		crossterm::event::EnableMouseCapture
	)
	.map_err(|e| {
		WrappedErr(
			format!(
				"Couldn't enter the alternate screen and hide the cursor for proper presentation: {e}"
			)
			.into()
		)
	})?;
	enable_raw_mode().map_err(|e| {
		WrappedErr(
			format!("Can't enable raw mode, which is necessary to receive input: {e}").into()
		)
	})?;

	if is_kitty {
		run_action(
			Action::Delete(DeleteConfig {
				effect: ClearOrDelete::Delete,
				which: WhichToDelete::IdRange(NonZeroU32::new(1).unwrap()..=NonZeroU32::MAX)
			}),
			&mut ev_stream
		)
		.await
		.map_err(|e| {
			WrappedErr(format!("Couldn't delete all previous images from memory: {e}").into())
		})?;
	}

	let fullscreen = flags.fullscreen.unwrap_or_default();
	let main_area = Tui::main_layout(&term.get_frame(), fullscreen);
	to_renderer
		.send(RenderNotif::Area(main_area.page_area))
		.map_err(|e| {
			WrappedErr(
				format!("Couldn't inform the rendering thread of the available area: {e}").into()
			)
		})?;

	let tui_rx = tui_rx.into_stream();
	let from_converter = from_converter.into_stream();

	enter_redraw_loop(
		ev_stream,
		to_renderer,
		tui_rx,
		to_converter,
		from_converter,
		fullscreen,
		&mut tui,
		&mut term,
		main_area,
		font_size
	)
	.await
	.map_err(|e| {
		WrappedErr(
			format!(
				"An unexpected error occurred while communicating between different parts of tdf: {e}"
			)
			.into()
		)
	})?;

	execute!(
		term.backend_mut(),
		LeaveAlternateScreen,
		crossterm::cursor::Show,
		crossterm::event::DisableMouseCapture
	)
	.unwrap();
	disable_raw_mode().unwrap();

	drop(maybe_logger);

	document_history_config
		.last_pages_opened
		.insert(path.to_string_lossy().to_string(), tui.page);
	document_history_config.save();

	Ok(())
}

// oh shut up clippy who cares
#[expect(clippy::too_many_arguments)]
async fn enter_redraw_loop(
	mut ev_stream: EventStream,
	to_renderer: Sender<RenderNotif>,
	mut tui_rx: RecvStream<'_, Result<RenderInfo, RenderError>>,
	to_converter: Sender<ConverterMsg>,
	mut from_converter: RecvStream<'_, Result<ConvertedPage, RenderError>>,
	mut fullscreen: bool,
	tui: &mut Tui,
	term: &mut Terminal<CrosstermBackend<Stdout>>,
	mut main_area: tdf::tui::RenderLayout,
	font_size: FontSize
) -> Result<(), Box<dyn Error>> {
	loop {
		let mut needs_redraw = true;
		let next_ev = ev_stream.next().fuse();
		tokio::select! {
			// First we check if we have any keystrokes
			Some(ev) = next_ev => {
				// If we can't get user input, just crash.
				let ev = ev.expect("Couldn't get any user input");

				match tui.handle_event(&ev) {
					None => needs_redraw = false,
					Some(action) => match action {
						InputAction::Redraw => (),
						InputAction::QuitApp => return Ok(()),
						InputAction::JumpingToPage(page) => {
							to_renderer.send(RenderNotif::JumpToPage(page))?;
							to_converter.send(ConverterMsg::GoToPage(page))?;
						},
						InputAction::Search(term) => to_renderer.send(RenderNotif::Search(term))?,
						InputAction::Invert => to_renderer.send(RenderNotif::Invert)?,
						InputAction::Fullscreen => fullscreen = !fullscreen,
						InputAction::SwitchRenderZoom(f_or_f) => {
							to_renderer.send(RenderNotif::SwitchFitOrFill(f_or_f)).unwrap();
						}
					}
				}
			},
			Some(renderer_msg) = tui_rx.next() => {
				match renderer_msg {
					Ok(render_info) => match render_info {
						RenderInfo::NumPages(num) => {
							tui.set_n_pages(num);
							to_converter.send(ConverterMsg::NumPages(num))?;
						},
						RenderInfo::Page(info) => {
							tui.got_num_results_on_page(info.page_num, info.result_rects.len());
							to_converter.send(ConverterMsg::AddImg(info))?;
						},
						RenderInfo::Reloaded => tui.set_msg(MessageSetting::Some(BottomMessage::Reloaded)),
						RenderInfo::SearchResults { page_num, num_results } =>
							tui.got_num_results_on_page(page_num, num_results),
					},
					Err(e) => tui.show_error(e),
				}
			}
			Some(img_res) = from_converter.next() => {
				match img_res {
					Ok(ConvertedPage { page, num, num_results }) => {
						tui.page_ready(page, num, num_results);
						if num == tui.page {
							needs_redraw = true;
						}
					},
					Err(e) => tui.show_error(e),
				}
			},
		};

		let new_area = Tui::main_layout(&term.get_frame(), fullscreen);
		if new_area != main_area {
			main_area = new_area;
			to_renderer.send(RenderNotif::Area(main_area.page_area))?;
			needs_redraw = true;
		}

		if needs_redraw {
			let mut to_display = KittyDisplay::NoChange;
			term.draw(|f| {
				to_display = tui.render(f, &main_area, font_size);
			})?;

			let maybe_err = display_kitty_images(to_display, &mut ev_stream).await;

			if let Err((to_replace, err_desc, enum_err)) = maybe_err {
				match enum_err {
					// This is the error that kitty & ghostty provide us when they delete an
					// image due to memory constraints, so if we get it, we just fix it by
					// re-rendering so it don't display it to the user
					//
					// [TODO] maybe when we detect that an image was deleted, we probe the
					// terminal for the pages around it to see if they were deleted too and if
					// they were, we re-render them? idk
					TransmitError::Terminal(TerminalError::NoEntity(_)) => (),
					_ => tui.set_msg(MessageSetting::Some(BottomMessage::Error(format!(
						"{err_desc}: {enum_err}"
					))))
				}

				for page_num in to_replace {
					tui.page_failed_display(page_num);
					// So that they get re-rendered and sent over again
					to_renderer.send(RenderNotif::PageNeedsReRender(page_num))?;
				}
			}

			execute!(stdout().lock(), EndSynchronizedUpdate)?;
		}
	}
}

fn on_notify_ev(
	to_tui_tx: flume::Sender<Result<RenderInfo, RenderError>>,
	to_render_tx: flume::Sender<RenderNotif>,
	file_name: OsString
) -> impl Fn(notify::Result<Event>) {
	move |res| match res {
		// If we get an error here, and then an error sending, everything's going wrong. Just give
		// up lol.
		Err(e) => to_tui_tx.send(Err(RenderError::Notify(e))).unwrap(),
		// TODO: Should we match EventKind::Rename and propogate that so that the other parts of the
		// process know that too? Or should that be
		Ok(ev) => {
			// We only watch the parent directory (see the comment above `watcher.watch` in `fn
			// main`) so we need to filter out events to only ones that pertain to the single file
			// we care about
			if !ev
				.paths
				.iter()
				.any(|path| path.file_name().is_some_and(|f| f == file_name))
			{
				return;
			}

			match ev.kind {
				EventKind::Access(_) => (),
				EventKind::Remove(_) => to_tui_tx
					.send(Err(RenderError::Converting("File was deleted".into())))
					.unwrap(),
				// This shouldn't fail to send unless the receiver gets disconnected. If that's
				// happened, then like the main thread has panicked or something, so it doesn't matter
				// we don't handle the error here.
				EventKind::Other | EventKind::Any | EventKind::Create(_) | EventKind::Modify(_) =>
					to_render_tx.send(RenderNotif::Reload).unwrap(),
			}
		}
	}
}

fn parse_color_to_i32(cs: &str) -> Result<i32, csscolorparser::ParseColorError> {
	let color = csscolorparser::parse(cs)?;
	let [r, g, b, _] = color.to_rgba8();
	Ok(i32::from_be_bytes([0, r, g, b]))
}

fn get_font_size_through_stdio() -> Result<(u16, u16), WrappedErr> {
	// we need to enable raw mode here since this bit of output won't print a newline; it'll
	// just print the info it wants to tell us. So we want to get all characters as they come
	enable_raw_mode().map_err(|e| {
		WrappedErr(
			format!("Can't enable raw mode, which is necessary to receive input: {e}").into()
		)
	})?;

	// read in the returned size until we hit a 't' (which indicates to us it's done)
	let input_vec = BufReader::new(std::io::stdin())
		.bytes()
		.filter_map(Result::ok)
		.take_while(|b| *b != b't')
		.collect::<Vec<_>>();

	// and then disable raw mode again in case we return an error in this next section
	disable_raw_mode().map_err(|e| {
		WrappedErr(format!("Can't put the terminal back into a normal input state: {e}").into())
	})?;

	let input_line = String::from_utf8(input_vec).map_err(|e| {
		WrappedErr(
			format!(
				"The terminal responded to our request for its font size by providing non-utf8 data: {e}"
			)
			.into()
		)
	})?;
	let input_line = input_line
		.trim_start_matches("\x1b[4")
		.trim_start_matches(';');

	// it should input it to us as `\e[4;<height>;<width>t`, so we need to split to get the h/w
	// ignore the first val
	let mut splits = input_line.split([';', 't']);

	let (Some(h), Some(w)) = (splits.next(), splits.next()) else {
		return Err(WrappedErr(
			format!("Terminal responded with unparseable size response '{input_line}'").into()
		));
	};

	let h = h.parse::<u16>().map_err(|_| {
		WrappedErr(
			format!(
				"Your terminal said its height is {h}, but that is not a 16-bit unsigned integer"
			)
			.into()
		)
	})?;
	let w = w.parse::<u16>().map_err(|_| {
		WrappedErr(
			format!(
				"Your terminal said its width is {w}, but that is not a 16-bit unsigned integer"
			)
			.into()
		)
	})?;

	Ok((w, h))
}<|MERGE_RESOLUTION|>--- conflicted
+++ resolved
@@ -81,11 +81,6 @@
 		optional file: PathBuf
 	};
 
-<<<<<<< HEAD
-	let mut document_history_config = DocumentHistoryConfig::load();
-	let path = flags
-		.file
-=======
 	if flags.version {
 		println!("{}", env!("CARGO_PKG_VERSION"));
 		return Ok(());
@@ -98,7 +93,6 @@
 	};
 
 	let path = file
->>>>>>> 918c1920
 		.canonicalize()
 		.map_err(|e| WrappedErr(format!("Cannot canonicalize provided file: {e}").into()))?;
 
@@ -236,6 +230,7 @@
 		flags.r_to_l.unwrap_or_default(),
 		is_kitty
 	);
+	let mut document_history_config = DocumentHistoryConfig::load();
 	if let Some(last_page) = document_history_config
 		.last_pages_opened
 		.get(&path.to_string_lossy().to_string())
